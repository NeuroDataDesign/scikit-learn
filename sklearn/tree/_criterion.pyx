--- conflicted
+++ resolved
@@ -111,7 +111,6 @@
 
         pass
 
-<<<<<<< HEAD
     cdef double node_impurity2(self, double* pred_weights): 
         """Placeholder for calculating the impurity of the node. 
         Placeholder for a method which will evaluate the impurity of
@@ -121,8 +120,6 @@
 
         pass
 
-=======
->>>>>>> 3c16a207
     cdef void children_impurity(self, double* impurity_left,
                                 double* impurity_right) nogil:
         """Placeholder for calculating the impurity of children.
@@ -141,7 +138,6 @@
 
         pass
 
-<<<<<<< HEAD
     cdef void children_impurity2(self, double* impurity_left,
                                 double* impurity_right, double* pred_weights): 
         """Placeholder for calculating the impurity of children.
@@ -160,8 +156,6 @@
 
         pass
 
-=======
->>>>>>> 3c16a207
     cdef void node_value(self, double* dest) nogil:
         """Placeholder for storing the node value.
         Placeholder for a method which will compute the node value
@@ -186,8 +180,6 @@
         cdef double impurity_left
         cdef double impurity_right
         self.children_impurity(&impurity_left, &impurity_right)
-<<<<<<< HEAD
-
         return (- self.weighted_n_right * impurity_right
                 - self.weighted_n_left * impurity_left)
 
@@ -204,8 +196,6 @@
         cdef double impurity_right
         with gil: self.children_impurity2(&impurity_left, &impurity_right, pred_weights)
 
-=======
->>>>>>> 3c16a207
         return (- self.weighted_n_right * impurity_right
                 - self.weighted_n_left * impurity_left)
 
@@ -1479,54 +1469,8 @@
         impurity_left[0] -= (sum_left[k] / self.weighted_n_left) ** 2.0
         impurity_right[0] -= (sum_right[k] / self.weighted_n_right) ** 2.0
 
-<<<<<<< HEAD
         impurity_left[0] = fabs(impurity_left[0])
         impurity_right[0] = fabs(impurity_right[0])
-        '''
-        for p in range(start, pos):
-            i = samples[p]
-            if sample_weight != NULL:
-                w = sample_weight[i]
-            for k in range(self.n_outputs):
-                y_ik = self.y[i, k]
-                # sum over all predictors with pred weights
-                pred_left[p] += y_ik * pred_weights[k] 
-                # sum over all samples to get mean of new predictor
-                mean_pred_left += pred_left[p] / (pos - start)
-        w = 1.0
-        for p in range(start, pos):
-            i = samples[p]
-            if sample_weight != NULL:
-                w = sample_weight[i]
-            impurity_left[0] += ((mean_pred_left - pred_left[p]) 
-                            * (mean_pred_left - pred_left[p]) * w)/self.weighted_n_left
-        w = 1.0
-        for p in range(pos, end):
-            i = samples[p]
-            if sample_weight != NULL:
-                w = sample_weight[i]
-            for k in range(self.n_outputs):
-                y_ik = self.y[i, k]
-                # sum over all predictors with pred weights
-                pred_right[p - pos] += y_ik * pred_weights[k] 
-                # sum over all samples to get mean of new predictor
-        for p in range(pos, end):
-            mean_pred_right += pred_right[p-pos] / (end - pos)
-        w = 1.0
-        for p in range(pos, end):
-            i = samples[p]
-            if sample_weight != NULL:
-                w = sample_weight[i]
-            impurity_right[0] += ((mean_pred_right - pred_right[p - pos]) * (mean_pred_right - pred_right[p-pos]) * w) / self.weighted_n_right
-    
-        impurity_left[0]
-        impurity_right[0]
-        '''
-        
-=======
-        impurity_left[0]
-        impurity_right[0]
->>>>>>> 3c16a207
         
 
 cdef class ObliqueProjection(RegressionCriterion):
@@ -1671,8 +1615,4 @@
 
         impurity_left[0] = fabs(impurity_left[0])
         impurity_right[0] = fabs(impurity_right[0])
-<<<<<<< HEAD
-=======
-        free(pred_weights)
->>>>>>> 3c16a207
         