# cython: cdivision=True
# cython: boundscheck=False
# cython: wraparound=False

# Authors: Gilles Louppe <g.louppe@gmail.com>
#          Peter Prettenhofer <peter.prettenhofer@gmail.com>
#          Brian Holt <bdholt1@gmail.com>
#          Noel Dawe <noel@dawe.me>
#          Satrajit Gosh <satrajit.ghosh@gmail.com>
#          Lars Buitinck
#          Arnaud Joly <arnaud.v.joly@gmail.com>
#          Joel Nothman <joel.nothman@gmail.com>
#          Fares Hedayati <fares.hedayati@gmail.com>
#          Jacob Schreiber <jmschreiber91@gmail.com>
#
# License: BSD 3 clause

from ._criterion cimport Criterion

from libc.stdlib cimport free
from libc.stdlib cimport qsort
from libc.string cimport memcpy
from libc.string cimport memset

import numpy as np
cimport numpy as np
np.import_array()

from scipy.sparse import csc_matrix

from ._utils cimport log
from ._utils cimport rand_int
from ._utils cimport rand_uniform
from ._utils cimport RAND_R_MAX
from ._utils cimport safe_realloc

cdef double INFINITY = np.inf

# Mitigate precision differences between 32 bit and 64 bit
cdef DTYPE_t FEATURE_THRESHOLD = 1e-7

# Constant to switch between algorithm non zero value extract algorithm
# in SparseSplitter
cdef DTYPE_t EXTRACT_NNZ_SWITCH = 0.1

<<<<<<< HEAD
cdef inline void _init_split(SplitRecord* self, Criterion criterion, SIZE_t start_pos, SplitRecord* other_split) nogil:
=======
cdef inline void _init_split(SplitRecord* self, SIZE_t start_pos) nogil:
>>>>>>> feb24888
    self.impurity_left = INFINITY
    self.impurity_right = INFINITY
    self.pos = start_pos
    self.feature = 0
    self.threshold = 0.
    self.improvement = -INFINITY
<<<<<<< HEAD
    with gil: 
        if isinstance(criterion, ObliqueProjection) or isinstance(criterion, AxisProjection):
            self.pred_weights = other_split.pred_weights

cdef inline void _init_pred_weights(SplitRecord* self, SIZE_t n_outputs, UINT32_t* random_state, Criterion criterion) nogil:
    cdef SIZE_t num_pred 
    cdef SIZE_t a 
    cdef SIZE_t k
    #with gil: __dealloc__(self)
    with gil:
        if isinstance(criterion, ObliqueProjection):
            self.pred_weights = <double*> calloc(n_outputs, sizeof(double))
            num_pred = rand_int(1, n_outputs+1, random_state)

            for i in range(num_pred):
                k = rand_int(0, n_outputs, random_state)
                a = rand_int(0, 2, random_state)
                if a == 0:
                    a -= 1
                self.pred_weights[k] = a # didn't normalize
        elif isinstance(criterion, AxisProjection):
            self.pred_weights = <double*> calloc(n_outputs, sizeof(double))
            k = rand_int(0, n_outputs, random_state)
            self.pred_weights[k] = 1.0
'''
cdef __dealloc__(SplitRecord* self):
    if not (self.pred_weights):
        free(self.pred_weights)
'''
=======

>>>>>>> feb24888
cdef class Splitter:
    """Abstract splitter class.

    Splitters are called by tree builders to find the best splits on both
    sparse and dense data, one split at a time.
    """

    def __cinit__(self, Criterion criterion, SIZE_t max_features,
                  SIZE_t min_samples_leaf, double min_weight_leaf,
                  object random_state):
        """
        Parameters
        ----------
        criterion : Criterion
            The criterion to measure the quality of a split.

        max_features : SIZE_t
            The maximal number of randomly selected features which can be
            considered for a split.

        min_samples_leaf : SIZE_t
            The minimal number of samples each leaf can have, where splits
            which would result in having less samples in a leaf are not
            considered.

        min_weight_leaf : double
            The minimal weight each leaf can have, where the weight is the sum
            of the weights of each sample in it.

        random_state : object
            The user inputted random state to be used for pseudo-randomness
        """

        self.criterion = criterion

        self.samples = NULL
        self.n_samples = 0
        self.features = NULL
        self.n_features = 0
        self.feature_values = NULL

        self.sample_weight = NULL

        self.max_features = max_features
        self.min_samples_leaf = min_samples_leaf
        self.min_weight_leaf = min_weight_leaf
        self.random_state = random_state

    def __dealloc__(self):
        """Destructor."""

        free(self.samples)
        free(self.features)
        free(self.constant_features)
        free(self.feature_values)

    def __getstate__(self):
        return {}

    def __setstate__(self, d):
        pass

    cdef int init(self,
                   object X,
                   const DOUBLE_t[:, ::1] y,
                   DOUBLE_t* sample_weight,
                   np.ndarray X_idx_sorted=None) except -1:
        """Initialize the splitter.

        Take in the input data X, the target Y, and optional sample weights.

        Returns -1 in case of failure to allocate memory (and raise MemoryError)
        or 0 otherwise.

        Parameters
        ----------
        X : object
            This contains the inputs. Usually it is a 2d numpy array.

        y : ndarray, dtype=DOUBLE_t
            This is the vector of targets, or true labels, for the samples

        sample_weight : DOUBLE_t*
            The weights of the samples, where higher weighted samples are fit
            closer than lower weight samples. If not provided, all samples
            are assumed to have uniform weight.

        X_idx_sorted : ndarray, default=None
            The indexes of the sorted training input samples
        """

        self.rand_r_state = self.random_state.randint(0, RAND_R_MAX)
        cdef SIZE_t n_samples = X.shape[0]

        # Create a new array which will be used to store nonzero
        # samples from the feature of interest
        cdef SIZE_t* samples = safe_realloc(&self.samples, n_samples)

        cdef SIZE_t i, j
        cdef double weighted_n_samples = 0.0
        j = 0

        for i in range(n_samples):
            # Only work with positively weighted samples
            if sample_weight == NULL or sample_weight[i] != 0.0:
                samples[j] = i
                j += 1

            if sample_weight != NULL:
                weighted_n_samples += sample_weight[i]
            else:
                weighted_n_samples += 1.0

        # Number of samples is number of positively weighted samples
        self.n_samples = j
        self.weighted_n_samples = weighted_n_samples

        cdef SIZE_t n_features = X.shape[1]
        cdef SIZE_t* features = safe_realloc(&self.features, n_features)

        for i in range(n_features):
            features[i] = i

        self.n_features = n_features

        safe_realloc(&self.feature_values, n_samples)
        safe_realloc(&self.constant_features, n_features)

        self.y = y

        self.sample_weight = sample_weight
        return 0

    cdef int node_reset(self, SIZE_t start, SIZE_t end,
                        double* weighted_n_node_samples) nogil except -1:
        """Reset splitter on node samples[start:end].

        Returns -1 in case of failure to allocate memory (and raise MemoryError)
        or 0 otherwise.

        Parameters
        ----------
        start : SIZE_t
            The index of the first sample to consider
        end : SIZE_t
            The index of the last sample to consider
        weighted_n_node_samples : ndarray, dtype=double pointer
            The total weight of those samples
        """

        self.start = start
        self.end = end

        self.criterion.init(self.y,
                            self.sample_weight,
                            self.weighted_n_samples,
                            self.samples,
                            start,
                            end)

        weighted_n_node_samples[0] = self.criterion.weighted_n_node_samples
        return 0

    cdef int node_split(self, double impurity, SplitRecord* split,
                        SIZE_t* n_constant_features) nogil except -1:
        """Find the best split on node samples[start:end].

        This is a placeholder method. The majority of computation will be done
        here.

        It should return -1 upon errors.
        """

        pass

    cdef void node_value(self, double* dest) nogil:
        """Copy the value of node samples[start:end] into dest."""

        self.criterion.node_value(dest)

    cdef double node_impurity(self) nogil:
        """Return the impurity of the current node."""

        return self.criterion.node_impurity()


cdef class BaseDenseSplitter(Splitter):
    cdef const DTYPE_t[:, :] X

    cdef np.ndarray X_idx_sorted
    cdef INT32_t* X_idx_sorted_ptr
    cdef SIZE_t X_idx_sorted_stride
    cdef SIZE_t n_total_samples
    cdef SIZE_t* sample_mask

    def __cinit__(self, Criterion criterion, SIZE_t max_features,
                  SIZE_t min_samples_leaf, double min_weight_leaf,
                  object random_state):

        self.X_idx_sorted_ptr = NULL
        self.X_idx_sorted_stride = 0
        self.sample_mask = NULL

    cdef int init(self,
                  object X,
                  const DOUBLE_t[:, ::1] y,
                  DOUBLE_t* sample_weight,
                  np.ndarray X_idx_sorted=None) except -1:
        """Initialize the splitter

        Returns -1 in case of failure to allocate memory (and raise MemoryError)
        or 0 otherwise.
        """

        # Call parent init
        Splitter.init(self, X, y, sample_weight)

        self.X = X
        return 0


cdef class BestSplitter(BaseDenseSplitter):
    """Splitter for finding the best split."""
    def __reduce__(self):
        return (BestSplitter, (self.criterion,
                               self.max_features,
                               self.min_samples_leaf,
                               self.min_weight_leaf,
                               self.random_state), self.__getstate__())

    cdef int node_split(self, double impurity, SplitRecord* split,
                        SIZE_t* n_constant_features) nogil except -1:
        """Find the best split on node samples[start:end]

        Returns -1 in case of failure to allocate memory (and raise MemoryError)
        or 0 otherwise.
        """
        # Find the best split
        cdef SIZE_t* samples = self.samples
        cdef SIZE_t start = self.start
        cdef SIZE_t end = self.end

        cdef SIZE_t* features = self.features
        cdef SIZE_t* constant_features = self.constant_features
        cdef SIZE_t n_features = self.n_features

        cdef DTYPE_t* Xf = self.feature_values
        cdef SIZE_t max_features = self.max_features
        cdef SIZE_t min_samples_leaf = self.min_samples_leaf
        cdef double min_weight_leaf = self.min_weight_leaf
        cdef UINT32_t* random_state = &self.rand_r_state

        cdef INT32_t* X_idx_sorted = self.X_idx_sorted_ptr
        cdef SIZE_t* sample_mask = self.sample_mask

        cdef SplitRecord best, current
        cdef double current_proxy_improvement = -INFINITY
        cdef double best_proxy_improvement = -INFINITY

        cdef SIZE_t f_i = n_features
        cdef SIZE_t f_j
        cdef SIZE_t p
        cdef SIZE_t feature_idx_offset
        cdef SIZE_t feature_offset
        cdef SIZE_t i
        cdef SIZE_t j

        cdef SIZE_t n_visited_features = 0
        # Number of features discovered to be constant during the split search
        cdef SIZE_t n_found_constants = 0
        # Number of features known to be constant and drawn without replacement
        cdef SIZE_t n_drawn_constants = 0
        cdef SIZE_t n_known_constants = n_constant_features[0]
        # n_total_constants = n_known_constants + n_found_constants
        cdef SIZE_t n_total_constants = n_known_constants
        cdef DTYPE_t current_feature_value
        cdef SIZE_t partition_end

<<<<<<< HEAD
        _init_split(&best, self.criterion, end, split)
        _init_split(&current, self.criterion, end, split)
        #_init_split(&best, self.criterion, end, self.y.shape[1], random_state)
        #_init_split(&current, self.criterion, end, self.y.shape[1], random_state) #TODO
=======
        _init_split(&best, end)
>>>>>>> feb24888

        # Sample up to max_features without replacement using a
        # Fisher-Yates-based algorithm (using the local variables `f_i` and
        # `f_j` to compute a permutation of the `features` array).
        #
        # Skip the CPU intensive evaluation of the impurity criterion for
        # features that were already detected as constant (hence not suitable
        # for good splitting) by ancestor nodes and save the information on
        # newly discovered constant features to spare computation on descendant
        # nodes.
        while (f_i > n_total_constants and  # Stop early if remaining features
                                            # are constant
                (n_visited_features < max_features or
                 # At least one drawn features must be non constant
                 n_visited_features <= n_found_constants + n_drawn_constants)):

            n_visited_features += 1

            # Loop invariant: elements of features in
            # - [:n_drawn_constant[ holds drawn and known constant features;
            # - [n_drawn_constant:n_known_constant[ holds known constant
            #   features that haven't been drawn yet;
            # - [n_known_constant:n_total_constant[ holds newly found constant
            #   features;
            # - [n_total_constant:f_i[ holds features that haven't been drawn
            #   yet and aren't constant apriori.
            # - [f_i:n_features[ holds features that have been drawn
            #   and aren't constant.

            # Draw a feature at random
            f_j = rand_int(n_drawn_constants, f_i - n_found_constants,
                           random_state)

            if f_j < n_known_constants:
                # f_j in the interval [n_drawn_constants, n_known_constants[
                features[n_drawn_constants], features[f_j] = features[f_j], features[n_drawn_constants]

                n_drawn_constants += 1

            else:
                # f_j in the interval [n_known_constants, f_i - n_found_constants[
                f_j += n_found_constants
                # f_j in the interval [n_total_constants, f_i[
                current.feature = features[f_j]

                # Sort samples along that feature; by
                # copying the values into an array and
                # sorting the array in a manner which utilizes the cache more
                # effectively.
                for i in range(start, end):
                    Xf[i] = self.X[samples[i], current.feature]

                sort(Xf + start, samples + start, end - start)

                if Xf[end - 1] <= Xf[start] + FEATURE_THRESHOLD:
                    features[f_j], features[n_total_constants] = features[n_total_constants], features[f_j]

                    n_found_constants += 1
                    n_total_constants += 1

                else:
                    f_i -= 1
                    features[f_i], features[f_j] = features[f_j], features[f_i]

                    # Evaluate all splits
                    self.criterion.reset()
                    p = start

                    while p < end:
                        while (p + 1 < end and
                               Xf[p + 1] <= Xf[p] + FEATURE_THRESHOLD):
                            p += 1

                        # (p + 1 >= end) or (X[samples[p + 1], current.feature] >
                        #                    X[samples[p], current.feature])
                        p += 1
                        # (p >= end) or (X[samples[p], current.feature] >
                        #                X[samples[p - 1], current.feature])

                        if p < end:
                            current.pos = p

                            # Reject if min_samples_leaf is not guaranteed
                            if (((current.pos - start) < min_samples_leaf) or
                                    ((end - current.pos) < min_samples_leaf)):
                                continue

                            self.criterion.update(current.pos)

                            # Reject if min_weight_leaf is not satisfied
                            if ((self.criterion.weighted_n_left < min_weight_leaf) or
                                    (self.criterion.weighted_n_right < min_weight_leaf)):
                                continue

                            current_proxy_improvement = self.criterion.proxy_impurity_improvement()

                            if current_proxy_improvement > best_proxy_improvement:
                                best_proxy_improvement = current_proxy_improvement
                                # sum of halves is used to avoid infinite value
                                current.threshold = Xf[p - 1] / 2.0 + Xf[p] / 2.0

                                if ((current.threshold == Xf[p]) or
                                    (current.threshold == INFINITY) or
                                    (current.threshold == -INFINITY)):
                                    current.threshold = Xf[p - 1]
<<<<<<< HEAD
                                #if (best.pred_weights):
                                #    free(best.pred_weights) #TODO
=======

>>>>>>> feb24888
                                best = current  # copy

        # Reorganize into samples[start:best.pos] + samples[best.pos:end]
        if best.pos < end:
            partition_end = end
            p = start

            while p < partition_end:
                if self.X[samples[p], best.feature] <= best.threshold:
                    p += 1

                else:
                    partition_end -= 1

                    samples[p], samples[partition_end] = samples[partition_end], samples[p]

            self.criterion.reset()
            self.criterion.update(best.pos)
            best.improvement = self.criterion.impurity_improvement(impurity)
            self.criterion.children_impurity(&best.impurity_left,
                                             &best.impurity_right)

        # Respect invariant for constant features: the original order of
        # element in features[:n_known_constants] must be preserved for sibling
        # and child nodes
        memcpy(features, constant_features, sizeof(SIZE_t) * n_known_constants)

        # Copy newly found constant features
        memcpy(constant_features + n_known_constants,
               features + n_known_constants,
               sizeof(SIZE_t) * n_found_constants)

        # Return values
        split[0] = best
        n_constant_features[0] = n_total_constants
        return 0


# Sort n-element arrays pointed to by Xf and samples, simultaneously,
# by the values in Xf. Algorithm: Introsort (Musser, SP&E, 1997).
cdef inline void sort(DTYPE_t* Xf, SIZE_t* samples, SIZE_t n) nogil:
    if n == 0:
      return
    cdef int maxd = 2 * <int>log(n)
    introsort(Xf, samples, n, maxd)


cdef inline void swap(DTYPE_t* Xf, SIZE_t* samples,
        SIZE_t i, SIZE_t j) nogil:
    # Helper for sort
    Xf[i], Xf[j] = Xf[j], Xf[i]
    samples[i], samples[j] = samples[j], samples[i]


cdef inline DTYPE_t median3(DTYPE_t* Xf, SIZE_t n) nogil:
    # Median of three pivot selection, after Bentley and McIlroy (1993).
    # Engineering a sort function. SP&E. Requires 8/3 comparisons on average.
    cdef DTYPE_t a = Xf[0], b = Xf[n / 2], c = Xf[n - 1]
    if a < b:
        if b < c:
            return b
        elif a < c:
            return c
        else:
            return a
    elif b < c:
        if a < c:
            return a
        else:
            return c
    else:
        return b


# Introsort with median of 3 pivot selection and 3-way partition function
# (robust to repeated elements, e.g. lots of zero features).
cdef void introsort(DTYPE_t* Xf, SIZE_t *samples,
                    SIZE_t n, int maxd) nogil:
    cdef DTYPE_t pivot
    cdef SIZE_t i, l, r

    while n > 1:
        if maxd <= 0:   # max depth limit exceeded ("gone quadratic")
            heapsort(Xf, samples, n)
            return
        maxd -= 1

        pivot = median3(Xf, n)

        # Three-way partition.
        i = l = 0
        r = n
        while i < r:
            if Xf[i] < pivot:
                swap(Xf, samples, i, l)
                i += 1
                l += 1
            elif Xf[i] > pivot:
                r -= 1
                swap(Xf, samples, i, r)
            else:
                i += 1

        introsort(Xf, samples, l, maxd)
        Xf += r
        samples += r
        n -= r


cdef inline void sift_down(DTYPE_t* Xf, SIZE_t* samples,
                           SIZE_t start, SIZE_t end) nogil:
    # Restore heap order in Xf[start:end] by moving the max element to start.
    cdef SIZE_t child, maxind, root

    root = start
    while True:
        child = root * 2 + 1

        # find max of root, left child, right child
        maxind = root
        if child < end and Xf[maxind] < Xf[child]:
            maxind = child
        if child + 1 < end and Xf[maxind] < Xf[child + 1]:
            maxind = child + 1

        if maxind == root:
            break
        else:
            swap(Xf, samples, root, maxind)
            root = maxind


cdef void heapsort(DTYPE_t* Xf, SIZE_t* samples, SIZE_t n) nogil:
    cdef SIZE_t start, end

    # heapify
    start = (n - 2) / 2
    end = n
    while True:
        sift_down(Xf, samples, start, end)
        if start == 0:
            break
        start -= 1

    # sort by shrinking the heap, putting the max element immediately after it
    end = n - 1
    while end > 0:
        swap(Xf, samples, 0, end)
        sift_down(Xf, samples, 0, end)
        end = end - 1


cdef class RandomSplitter(BaseDenseSplitter):
    """Splitter for finding the best random split."""
    def __reduce__(self):
        return (RandomSplitter, (self.criterion,
                                 self.max_features,
                                 self.min_samples_leaf,
                                 self.min_weight_leaf,
                                 self.random_state), self.__getstate__())

    cdef int node_split(self, double impurity, SplitRecord* split,
                        SIZE_t* n_constant_features) nogil except -1:
        """Find the best random split on node samples[start:end]

        Returns -1 in case of failure to allocate memory (and raise MemoryError)
        or 0 otherwise.
        """
        # Draw random splits and pick the best
        cdef SIZE_t* samples = self.samples
        cdef SIZE_t start = self.start
        cdef SIZE_t end = self.end

        cdef SIZE_t* features = self.features
        cdef SIZE_t* constant_features = self.constant_features
        cdef SIZE_t n_features = self.n_features

        cdef DTYPE_t* Xf = self.feature_values
        cdef SIZE_t max_features = self.max_features
        cdef SIZE_t min_samples_leaf = self.min_samples_leaf
        cdef double min_weight_leaf = self.min_weight_leaf
        cdef UINT32_t* random_state = &self.rand_r_state

        cdef SplitRecord best, current
        cdef double current_proxy_improvement = - INFINITY
        cdef double best_proxy_improvement = - INFINITY

        cdef SIZE_t f_i = n_features
        cdef SIZE_t f_j
        cdef SIZE_t p
        cdef SIZE_t partition_end
        cdef SIZE_t feature_stride
        # Number of features discovered to be constant during the split search
        cdef SIZE_t n_found_constants = 0
        # Number of features known to be constant and drawn without replacement
        cdef SIZE_t n_drawn_constants = 0
        cdef SIZE_t n_known_constants = n_constant_features[0]
        # n_total_constants = n_known_constants + n_found_constants
        cdef SIZE_t n_total_constants = n_known_constants
        cdef SIZE_t n_visited_features = 0
        cdef DTYPE_t min_feature_value
        cdef DTYPE_t max_feature_value
        cdef DTYPE_t current_feature_value

<<<<<<< HEAD
        _init_split(&best, self.criterion, end, split)
        _init_split(&current, self.criterion, end, split)
        #_init_split(&best, self.criterion, end, self.y.shape[1], random_state)
        #_init_split(&current, self.criterion, end, self.y.shape[1], random_state) #TODO
=======
        _init_split(&best, end)
>>>>>>> feb24888

        # Sample up to max_features without replacement using a
        # Fisher-Yates-based algorithm (using the local variables `f_i` and
        # `f_j` to compute a permutation of the `features` array).
        #
        # Skip the CPU intensive evaluation of the impurity criterion for
        # features that were already detected as constant (hence not suitable
        # for good splitting) by ancestor nodes and save the information on
        # newly discovered constant features to spare computation on descendant
        # nodes.
        while (f_i > n_total_constants and  # Stop early if remaining features
                                            # are constant
                (n_visited_features < max_features or
                 # At least one drawn features must be non constant
                 n_visited_features <= n_found_constants + n_drawn_constants)):
            n_visited_features += 1

            # Loop invariant: elements of features in
            # - [:n_drawn_constant[ holds drawn and known constant features;
            # - [n_drawn_constant:n_known_constant[ holds known constant
            #   features that haven't been drawn yet;
            # - [n_known_constant:n_total_constant[ holds newly found constant
            #   features;
            # - [n_total_constant:f_i[ holds features that haven't been drawn
            #   yet and aren't constant apriori.
            # - [f_i:n_features[ holds features that have been drawn
            #   and aren't constant.

            # Draw a feature at random
            f_j = rand_int(n_drawn_constants, f_i - n_found_constants,
                           random_state)

            if f_j < n_known_constants:
                # f_j in the interval [n_drawn_constants, n_known_constants[
                features[n_drawn_constants], features[f_j] = features[f_j], features[n_drawn_constants]
                n_drawn_constants += 1

            else:
                # f_j in the interval [n_known_constants, f_i - n_found_constants[
                f_j += n_found_constants
                # f_j in the interval [n_total_constants, f_i[

                current.feature = features[f_j]

                # Find min, max
                min_feature_value = self.X[samples[start], current.feature]
                max_feature_value = min_feature_value
                Xf[start] = min_feature_value

                for p in range(start + 1, end):
                    current_feature_value = self.X[samples[p], current.feature]
                    Xf[p] = current_feature_value

                    if current_feature_value < min_feature_value:
                        min_feature_value = current_feature_value
                    elif current_feature_value > max_feature_value:
                        max_feature_value = current_feature_value

                if max_feature_value <= min_feature_value + FEATURE_THRESHOLD:
                    features[f_j], features[n_total_constants] = features[n_total_constants], current.feature

                    n_found_constants += 1
                    n_total_constants += 1

                else:
                    f_i -= 1
                    features[f_i], features[f_j] = features[f_j], features[f_i]

                    # Draw a random threshold
                    current.threshold = rand_uniform(min_feature_value,
                                                     max_feature_value,
                                                     random_state)

                    if current.threshold == max_feature_value:
                        current.threshold = min_feature_value

                    # Partition
                    p, partition_end = start, end
                    while p < partition_end:
                        if Xf[p] <= current.threshold:
                            p += 1
                        else:
                            partition_end -= 1

                            Xf[p], Xf[partition_end] = Xf[partition_end], Xf[p]
                            samples[p], samples[partition_end] = samples[partition_end], samples[p]

                    current.pos = partition_end

                    # Reject if min_samples_leaf is not guaranteed
                    if (((current.pos - start) < min_samples_leaf) or
                            ((end - current.pos) < min_samples_leaf)):
                        continue

                    # Evaluate split
                    self.criterion.reset()
                    self.criterion.update(current.pos)

                    # Reject if min_weight_leaf is not satisfied
                    if ((self.criterion.weighted_n_left < min_weight_leaf) or
                            (self.criterion.weighted_n_right < min_weight_leaf)):
                        continue

                    current_proxy_improvement = self.criterion.proxy_impurity_improvement()

                    if current_proxy_improvement > best_proxy_improvement:
                        best_proxy_improvement = current_proxy_improvement
                        best = current  # copy

        # Reorganize into samples[start:best.pos] + samples[best.pos:end]
        if best.pos < end:
            if current.feature != best.feature:
                p, partition_end = start, end

                while p < partition_end:
                    if self.X[samples[p], best.feature] <= best.threshold:
                        p += 1
                    else:
                        partition_end -= 1

                        samples[p], samples[partition_end] = samples[partition_end], samples[p]

            self.criterion.reset()
            self.criterion.update(best.pos)
            best.improvement = self.criterion.impurity_improvement(impurity)
            self.criterion.children_impurity(&best.impurity_left,
                                             &best.impurity_right)

        # Respect invariant for constant features: the original order of
        # element in features[:n_known_constants] must be preserved for sibling
        # and child nodes
        memcpy(features, constant_features, sizeof(SIZE_t) * n_known_constants)

        # Copy newly found constant features
        memcpy(constant_features + n_known_constants,
               features + n_known_constants,
               sizeof(SIZE_t) * n_found_constants)

        # Return values
        split[0] = best
        n_constant_features[0] = n_total_constants
        return 0


cdef class BaseSparseSplitter(Splitter):
    # The sparse splitter works only with csc sparse matrix format
    cdef DTYPE_t* X_data
    cdef INT32_t* X_indices
    cdef INT32_t* X_indptr

    cdef SIZE_t n_total_samples

    cdef SIZE_t* index_to_samples
    cdef SIZE_t* sorted_samples

    def __cinit__(self, Criterion criterion, SIZE_t max_features,
                  SIZE_t min_samples_leaf, double min_weight_leaf,
                  object random_state):
        # Parent __cinit__ is automatically called

        self.X_data = NULL
        self.X_indices = NULL
        self.X_indptr = NULL

        self.n_total_samples = 0

        self.index_to_samples = NULL
        self.sorted_samples = NULL

    def __dealloc__(self):
        """Deallocate memory."""
        free(self.index_to_samples)
        free(self.sorted_samples)

    cdef int init(self,
                  object X,
                  const DOUBLE_t[:, ::1] y,
                  DOUBLE_t* sample_weight,
                  np.ndarray X_idx_sorted=None) except -1:
        """Initialize the splitter

        Returns -1 in case of failure to allocate memory (and raise MemoryError)
        or 0 otherwise.
        """
        # Call parent init
        Splitter.init(self, X, y, sample_weight)

        if not isinstance(X, csc_matrix):
            raise ValueError("X should be in csc format")

        cdef SIZE_t* samples = self.samples
        cdef SIZE_t n_samples = self.n_samples

        # Initialize X
        cdef np.ndarray[dtype=DTYPE_t, ndim=1] data = X.data
        cdef np.ndarray[dtype=INT32_t, ndim=1] indices = X.indices
        cdef np.ndarray[dtype=INT32_t, ndim=1] indptr = X.indptr
        cdef SIZE_t n_total_samples = X.shape[0]

        self.X_data = <DTYPE_t*> data.data
        self.X_indices = <INT32_t*> indices.data
        self.X_indptr = <INT32_t*> indptr.data
        self.n_total_samples = n_total_samples

        # Initialize auxiliary array used to perform split
        safe_realloc(&self.index_to_samples, n_total_samples)
        safe_realloc(&self.sorted_samples, n_samples)

        cdef SIZE_t* index_to_samples = self.index_to_samples
        cdef SIZE_t p
        for p in range(n_total_samples):
            index_to_samples[p] = -1

        for p in range(n_samples):
            index_to_samples[samples[p]] = p
        return 0

    cdef inline SIZE_t _partition(self, double threshold,
                                  SIZE_t end_negative, SIZE_t start_positive,
                                  SIZE_t zero_pos) nogil:
        """Partition samples[start:end] based on threshold."""

        cdef SIZE_t p
        cdef SIZE_t partition_end

        cdef DTYPE_t* Xf = self.feature_values
        cdef SIZE_t* samples = self.samples
        cdef SIZE_t* index_to_samples = self.index_to_samples

        if threshold < 0.:
            p = self.start
            partition_end = end_negative
        elif threshold > 0.:
            p = start_positive
            partition_end = self.end
        else:
            # Data are already split
            return zero_pos

        while p < partition_end:
            if Xf[p] <= threshold:
                p += 1

            else:
                partition_end -= 1

                Xf[p], Xf[partition_end] = Xf[partition_end], Xf[p]
                sparse_swap(index_to_samples, samples, p, partition_end)

        return partition_end

    cdef inline void extract_nnz(self, SIZE_t feature,
                                 SIZE_t* end_negative, SIZE_t* start_positive,
                                 bint* is_samples_sorted) nogil:
        """Extract and partition values for a given feature.

        The extracted values are partitioned between negative values
        Xf[start:end_negative[0]] and positive values Xf[start_positive[0]:end].
        The samples and index_to_samples are modified according to this
        partition.

        The extraction corresponds to the intersection between the arrays
        X_indices[indptr_start:indptr_end] and samples[start:end].
        This is done efficiently using either an index_to_samples based approach
        or binary search based approach.

        Parameters
        ----------
        feature : SIZE_t,
            Index of the feature we want to extract non zero value.


        end_negative, start_positive : SIZE_t*, SIZE_t*,
            Return extracted non zero values in self.samples[start:end] where
            negative values are in self.feature_values[start:end_negative[0]]
            and positive values are in
            self.feature_values[start_positive[0]:end].

        is_samples_sorted : bint*,
            If is_samples_sorted, then self.sorted_samples[start:end] will be
            the sorted version of self.samples[start:end].

        """
        cdef SIZE_t indptr_start = self.X_indptr[feature],
        cdef SIZE_t indptr_end = self.X_indptr[feature + 1]
        cdef SIZE_t n_indices = <SIZE_t>(indptr_end - indptr_start)
        cdef SIZE_t n_samples = self.end - self.start

        # Use binary search if n_samples * log(n_indices) <
        # n_indices and index_to_samples approach otherwise.
        # O(n_samples * log(n_indices)) is the running time of binary
        # search and O(n_indices) is the running time of index_to_samples
        # approach.
        if ((1 - is_samples_sorted[0]) * n_samples * log(n_samples) +
                n_samples * log(n_indices) < EXTRACT_NNZ_SWITCH * n_indices):
            extract_nnz_binary_search(self.X_indices, self.X_data,
                                      indptr_start, indptr_end,
                                      self.samples, self.start, self.end,
                                      self.index_to_samples,
                                      self.feature_values,
                                      end_negative, start_positive,
                                      self.sorted_samples, is_samples_sorted)

        # Using an index to samples  technique to extract non zero values
        # index_to_samples is a mapping from X_indices to samples
        else:
            extract_nnz_index_to_samples(self.X_indices, self.X_data,
                                         indptr_start, indptr_end,
                                         self.samples, self.start, self.end,
                                         self.index_to_samples,
                                         self.feature_values,
                                         end_negative, start_positive)


cdef int compare_SIZE_t(const void* a, const void* b) nogil:
    """Comparison function for sort."""
    return <int>((<SIZE_t*>a)[0] - (<SIZE_t*>b)[0])


cdef inline void binary_search(INT32_t* sorted_array,
                               INT32_t start, INT32_t end,
                               SIZE_t value, SIZE_t* index,
                               INT32_t* new_start) nogil:
    """Return the index of value in the sorted array.

    If not found, return -1. new_start is the last pivot + 1
    """
    cdef INT32_t pivot
    index[0] = -1
    while start < end:
        pivot = start + (end - start) / 2

        if sorted_array[pivot] == value:
            index[0] = pivot
            start = pivot + 1
            break

        if sorted_array[pivot] < value:
            start = pivot + 1
        else:
            end = pivot
    new_start[0] = start


cdef inline void extract_nnz_index_to_samples(INT32_t* X_indices,
                                              DTYPE_t* X_data,
                                              INT32_t indptr_start,
                                              INT32_t indptr_end,
                                              SIZE_t* samples,
                                              SIZE_t start,
                                              SIZE_t end,
                                              SIZE_t* index_to_samples,
                                              DTYPE_t* Xf,
                                              SIZE_t* end_negative,
                                              SIZE_t* start_positive) nogil:
    """Extract and partition values for a feature using index_to_samples.

    Complexity is O(indptr_end - indptr_start).
    """
    cdef INT32_t k
    cdef SIZE_t index
    cdef SIZE_t end_negative_ = start
    cdef SIZE_t start_positive_ = end

    for k in range(indptr_start, indptr_end):
        if start <= index_to_samples[X_indices[k]] < end:
            if X_data[k] > 0:
                start_positive_ -= 1
                Xf[start_positive_] = X_data[k]
                index = index_to_samples[X_indices[k]]
                sparse_swap(index_to_samples, samples, index, start_positive_)


            elif X_data[k] < 0:
                Xf[end_negative_] = X_data[k]
                index = index_to_samples[X_indices[k]]
                sparse_swap(index_to_samples, samples, index, end_negative_)
                end_negative_ += 1

    # Returned values
    end_negative[0] = end_negative_
    start_positive[0] = start_positive_


cdef inline void extract_nnz_binary_search(INT32_t* X_indices,
                                           DTYPE_t* X_data,
                                           INT32_t indptr_start,
                                           INT32_t indptr_end,
                                           SIZE_t* samples,
                                           SIZE_t start,
                                           SIZE_t end,
                                           SIZE_t* index_to_samples,
                                           DTYPE_t* Xf,
                                           SIZE_t* end_negative,
                                           SIZE_t* start_positive,
                                           SIZE_t* sorted_samples,
                                           bint* is_samples_sorted) nogil:
    """Extract and partition values for a given feature using binary search.

    If n_samples = end - start and n_indices = indptr_end - indptr_start,
    the complexity is

        O((1 - is_samples_sorted[0]) * n_samples * log(n_samples) +
          n_samples * log(n_indices)).
    """
    cdef SIZE_t n_samples

    if not is_samples_sorted[0]:
        n_samples = end - start
        memcpy(sorted_samples + start, samples + start,
               n_samples * sizeof(SIZE_t))
        qsort(sorted_samples + start, n_samples, sizeof(SIZE_t),
              compare_SIZE_t)
        is_samples_sorted[0] = 1

    while (indptr_start < indptr_end and
           sorted_samples[start] > X_indices[indptr_start]):
        indptr_start += 1

    while (indptr_start < indptr_end and
           sorted_samples[end - 1] < X_indices[indptr_end - 1]):
        indptr_end -= 1

    cdef SIZE_t p = start
    cdef SIZE_t index
    cdef SIZE_t k
    cdef SIZE_t end_negative_ = start
    cdef SIZE_t start_positive_ = end

    while (p < end and indptr_start < indptr_end):
        # Find index of sorted_samples[p] in X_indices
        binary_search(X_indices, indptr_start, indptr_end,
                      sorted_samples[p], &k, &indptr_start)

        if k != -1:
             # If k != -1, we have found a non zero value

            if X_data[k] > 0:
                start_positive_ -= 1
                Xf[start_positive_] = X_data[k]
                index = index_to_samples[X_indices[k]]
                sparse_swap(index_to_samples, samples, index, start_positive_)


            elif X_data[k] < 0:
                Xf[end_negative_] = X_data[k]
                index = index_to_samples[X_indices[k]]
                sparse_swap(index_to_samples, samples, index, end_negative_)
                end_negative_ += 1
        p += 1

    # Returned values
    end_negative[0] = end_negative_
    start_positive[0] = start_positive_


cdef inline void sparse_swap(SIZE_t* index_to_samples, SIZE_t* samples,
                             SIZE_t pos_1, SIZE_t pos_2) nogil:
    """Swap sample pos_1 and pos_2 preserving sparse invariant."""
    samples[pos_1], samples[pos_2] =  samples[pos_2], samples[pos_1]
    index_to_samples[samples[pos_1]] = pos_1
    index_to_samples[samples[pos_2]] = pos_2


cdef class BestSparseSplitter(BaseSparseSplitter):
    """Splitter for finding the best split, using the sparse data."""

    def __reduce__(self):
        return (BestSparseSplitter, (self.criterion,
                                     self.max_features,
                                     self.min_samples_leaf,
                                     self.min_weight_leaf,
                                     self.random_state), self.__getstate__())

    cdef int node_split(self, double impurity, SplitRecord* split,
                        SIZE_t* n_constant_features) nogil except -1:
        """Find the best split on node samples[start:end], using sparse features

        Returns -1 in case of failure to allocate memory (and raise MemoryError)
        or 0 otherwise.
        """
        # Find the best split
        cdef SIZE_t* samples = self.samples
        cdef SIZE_t start = self.start
        cdef SIZE_t end = self.end

        cdef INT32_t* X_indices = self.X_indices
        cdef INT32_t* X_indptr = self.X_indptr
        cdef DTYPE_t* X_data = self.X_data

        cdef SIZE_t* features = self.features
        cdef SIZE_t* constant_features = self.constant_features
        cdef SIZE_t n_features = self.n_features

        cdef DTYPE_t* Xf = self.feature_values
        cdef SIZE_t* sorted_samples = self.sorted_samples
        cdef SIZE_t* index_to_samples = self.index_to_samples
        cdef SIZE_t max_features = self.max_features
        cdef SIZE_t min_samples_leaf = self.min_samples_leaf
        cdef double min_weight_leaf = self.min_weight_leaf
        cdef UINT32_t* random_state = &self.rand_r_state

        cdef SplitRecord best, current
<<<<<<< HEAD

        _init_split(&best, self.criterion, end, split)
        _init_split(&current, self.criterion, end, split)
        #_init_split(&best, self.criterion, end, self.y.shape[1], random_state)
        #_init_split(&current, self.criterion, end, self.y.shape[1], random_state) #TODO

=======
        _init_split(&best, end)
>>>>>>> feb24888
        cdef double current_proxy_improvement = - INFINITY
        cdef double best_proxy_improvement = - INFINITY

        cdef SIZE_t f_i = n_features
        cdef SIZE_t f_j, p
        cdef SIZE_t n_visited_features = 0
        # Number of features discovered to be constant during the split search
        cdef SIZE_t n_found_constants = 0
        # Number of features known to be constant and drawn without replacement
        cdef SIZE_t n_drawn_constants = 0
        cdef SIZE_t n_known_constants = n_constant_features[0]
        # n_total_constants = n_known_constants + n_found_constants
        cdef SIZE_t n_total_constants = n_known_constants
        cdef DTYPE_t current_feature_value

        cdef SIZE_t p_next
        cdef SIZE_t p_prev
        cdef bint is_samples_sorted = 0  # indicate is sorted_samples is
                                         # inititialized

        # We assume implicitly that end_positive = end and
        # start_negative = start
        cdef SIZE_t start_positive
        cdef SIZE_t end_negative

        # Sample up to max_features without replacement using a
        # Fisher-Yates-based algorithm (using the local variables `f_i` and
        # `f_j` to compute a permutation of the `features` array).
        #
        # Skip the CPU intensive evaluation of the impurity criterion for
        # features that were already detected as constant (hence not suitable
        # for good splitting) by ancestor nodes and save the information on
        # newly discovered constant features to spare computation on descendant
        # nodes.
        while (f_i > n_total_constants and  # Stop early if remaining features
                                            # are constant
                (n_visited_features < max_features or
                 # At least one drawn features must be non constant
                 n_visited_features <= n_found_constants + n_drawn_constants)):

            n_visited_features += 1

            # Loop invariant: elements of features in
            # - [:n_drawn_constant[ holds drawn and known constant features;
            # - [n_drawn_constant:n_known_constant[ holds known constant
            #   features that haven't been drawn yet;
            # - [n_known_constant:n_total_constant[ holds newly found constant
            #   features;
            # - [n_total_constant:f_i[ holds features that haven't been drawn
            #   yet and aren't constant apriori.
            # - [f_i:n_features[ holds features that have been drawn
            #   and aren't constant.

            # Draw a feature at random
            f_j = rand_int(n_drawn_constants, f_i - n_found_constants,
                           random_state)

            if f_j < n_known_constants:
                # f_j in the interval [n_drawn_constants, n_known_constants[
                features[f_j], features[n_drawn_constants] = features[n_drawn_constants], features[f_j]

                n_drawn_constants += 1

            else:
                # f_j in the interval [n_known_constants, f_i - n_found_constants[
                f_j += n_found_constants
                # f_j in the interval [n_total_constants, f_i[

                current.feature = features[f_j]
                self.extract_nnz(current.feature,
                                 &end_negative, &start_positive,
                                 &is_samples_sorted)

                # Sort the positive and negative parts of `Xf`
                sort(Xf + start, samples + start, end_negative - start)
                sort(Xf + start_positive, samples + start_positive,
                     end - start_positive)

                # Update index_to_samples to take into account the sort
                for p in range(start, end_negative):
                    index_to_samples[samples[p]] = p
                for p in range(start_positive, end):
                    index_to_samples[samples[p]] = p

                # Add one or two zeros in Xf, if there is any
                if end_negative < start_positive:
                    start_positive -= 1
                    Xf[start_positive] = 0.

                    if end_negative != start_positive:
                        Xf[end_negative] = 0.
                        end_negative += 1

                if Xf[end - 1] <= Xf[start] + FEATURE_THRESHOLD:
                    features[f_j], features[n_total_constants] = features[n_total_constants], features[f_j]

                    n_found_constants += 1
                    n_total_constants += 1

                else:
                    f_i -= 1
                    features[f_i], features[f_j] = features[f_j], features[f_i]

                    # Evaluate all splits
                    self.criterion.reset()
                    p = start

                    while p < end:
                        if p + 1 != end_negative:
                            p_next = p + 1
                        else:
                            p_next = start_positive

                        while (p_next < end and
                               Xf[p_next] <= Xf[p] + FEATURE_THRESHOLD):
                            p = p_next
                            if p + 1 != end_negative:
                                p_next = p + 1
                            else:
                                p_next = start_positive


                        # (p_next >= end) or (X[samples[p_next], current.feature] >
                        #                     X[samples[p], current.feature])
                        p_prev = p
                        p = p_next
                        # (p >= end) or (X[samples[p], current.feature] >
                        #                X[samples[p_prev], current.feature])


                        if p < end:
                            current.pos = p

                            # Reject if min_samples_leaf is not guaranteed
                            if (((current.pos - start) < min_samples_leaf) or
                                    ((end - current.pos) < min_samples_leaf)):
                                continue

                            self.criterion.update(current.pos)

                            # Reject if min_weight_leaf is not satisfied
                            if ((self.criterion.weighted_n_left < min_weight_leaf) or
                                    (self.criterion.weighted_n_right < min_weight_leaf)):
                                continue

                            current_proxy_improvement = self.criterion.proxy_impurity_improvement()

                            if current_proxy_improvement > best_proxy_improvement:
                                best_proxy_improvement = current_proxy_improvement
                                # sum of halves used to avoid infinite values
                                current.threshold = Xf[p_prev] / 2.0 + Xf[p] / 2.0

                                if ((current.threshold == Xf[p]) or
                                    (current.threshold == INFINITY) or
                                    (current.threshold == -INFINITY)):
                                    current.threshold = Xf[p_prev]
                                #if (best.pred_weights):
                                #    free(best.pred_weights) #TODO
                                best = current

        # Reorganize into samples[start:best.pos] + samples[best.pos:end]
        if best.pos < end:
            self.extract_nnz(best.feature, &end_negative, &start_positive,
                             &is_samples_sorted)

            self._partition(best.threshold, end_negative, start_positive,
                            best.pos)

            self.criterion.reset()
            self.criterion.update(best.pos)
            best.improvement = self.criterion.impurity_improvement(impurity)
            self.criterion.children_impurity(&best.impurity_left,
                                             &best.impurity_right)

        # Respect invariant for constant features: the original order of
        # element in features[:n_known_constants] must be preserved for sibling
        # and child nodes
        memcpy(features, constant_features, sizeof(SIZE_t) * n_known_constants)

        # Copy newly found constant features
        memcpy(constant_features + n_known_constants,
               features + n_known_constants,
               sizeof(SIZE_t) * n_found_constants)

        # Return values
        split[0] = best
        n_constant_features[0] = n_total_constants
        return 0


cdef class RandomSparseSplitter(BaseSparseSplitter):
    """Splitter for finding a random split, using the sparse data."""

    def __reduce__(self):
        return (RandomSparseSplitter, (self.criterion,
                                       self.max_features,
                                       self.min_samples_leaf,
                                       self.min_weight_leaf,
                                       self.random_state), self.__getstate__())

    cdef int node_split(self, double impurity, SplitRecord* split,
                        SIZE_t* n_constant_features) nogil except -1:
        """Find a random split on node samples[start:end], using sparse features

        Returns -1 in case of failure to allocate memory (and raise MemoryError)
        or 0 otherwise.
        """
        # Find the best split
        cdef SIZE_t* samples = self.samples
        cdef SIZE_t start = self.start
        cdef SIZE_t end = self.end

        cdef INT32_t* X_indices = self.X_indices
        cdef INT32_t* X_indptr = self.X_indptr
        cdef DTYPE_t* X_data = self.X_data

        cdef SIZE_t* features = self.features
        cdef SIZE_t* constant_features = self.constant_features
        cdef SIZE_t n_features = self.n_features

        cdef DTYPE_t* Xf = self.feature_values
        cdef SIZE_t* sorted_samples = self.sorted_samples
        cdef SIZE_t* index_to_samples = self.index_to_samples
        cdef SIZE_t max_features = self.max_features
        cdef SIZE_t min_samples_leaf = self.min_samples_leaf
        cdef double min_weight_leaf = self.min_weight_leaf
        cdef UINT32_t* random_state = &self.rand_r_state

        cdef SplitRecord best, current
<<<<<<< HEAD

        _init_split(&best, self.criterion, end, split)
        _init_split(&current, self.criterion, end, split)
        #_init_split(&best, self.criterion, end, self.y.shape[1], random_state)
        #_init_split(&current, self.criterion, end, self.y.shape[1], random_state) #TODO

=======
        _init_split(&best, end)
>>>>>>> feb24888
        cdef double current_proxy_improvement = - INFINITY
        cdef double best_proxy_improvement = - INFINITY

        cdef DTYPE_t current_feature_value

        cdef SIZE_t f_i = n_features
        cdef SIZE_t f_j, p
        cdef SIZE_t n_visited_features = 0
        # Number of features discovered to be constant during the split search
        cdef SIZE_t n_found_constants = 0
        # Number of features known to be constant and drawn without replacement
        cdef SIZE_t n_drawn_constants = 0
        cdef SIZE_t n_known_constants = n_constant_features[0]
        # n_total_constants = n_known_constants + n_found_constants
        cdef SIZE_t n_total_constants = n_known_constants
        cdef SIZE_t partition_end

        cdef DTYPE_t min_feature_value
        cdef DTYPE_t max_feature_value

        cdef bint is_samples_sorted = 0  # indicate that sorted_samples is
                                         # inititialized

        # We assume implicitly that end_positive = end and
        # start_negative = start
        cdef SIZE_t start_positive
        cdef SIZE_t end_negative

        # Sample up to max_features without replacement using a
        # Fisher-Yates-based algorithm (using the local variables `f_i` and
        # `f_j` to compute a permutation of the `features` array).
        #
        # Skip the CPU intensive evaluation of the impurity criterion for
        # features that were already detected as constant (hence not suitable
        # for good splitting) by ancestor nodes and save the information on
        # newly discovered constant features to spare computation on descendant
        # nodes.
        while (f_i > n_total_constants and  # Stop early if remaining features
                                            # are constant
                (n_visited_features < max_features or
                 # At least one drawn features must be non constant
                 n_visited_features <= n_found_constants + n_drawn_constants)):

            n_visited_features += 1

            # Loop invariant: elements of features in
            # - [:n_drawn_constant[ holds drawn and known constant features;
            # - [n_drawn_constant:n_known_constant[ holds known constant
            #   features that haven't been drawn yet;
            # - [n_known_constant:n_total_constant[ holds newly found constant
            #   features;
            # - [n_total_constant:f_i[ holds features that haven't been drawn
            #   yet and aren't constant apriori.
            # - [f_i:n_features[ holds features that have been drawn
            #   and aren't constant.

            # Draw a feature at random
            f_j = rand_int(n_drawn_constants, f_i - n_found_constants,
                           random_state)

            if f_j < n_known_constants:
                # f_j in the interval [n_drawn_constants, n_known_constants[
                features[f_j], features[n_drawn_constants] = features[n_drawn_constants], features[f_j]

                n_drawn_constants += 1

            else:
                # f_j in the interval [n_known_constants, f_i - n_found_constants[
                f_j += n_found_constants
                # f_j in the interval [n_total_constants, f_i[

                current.feature = features[f_j]

                self.extract_nnz(current.feature,
                                 &end_negative, &start_positive,
                                 &is_samples_sorted)

                # Add one or two zeros in Xf, if there is any
                if end_negative < start_positive:
                    start_positive -= 1
                    Xf[start_positive] = 0.

                    if end_negative != start_positive:
                        Xf[end_negative] = 0.
                        end_negative += 1

                # Find min, max in Xf[start:end_negative]
                min_feature_value = Xf[start]
                max_feature_value = min_feature_value

                for p in range(start, end_negative):
                    current_feature_value = Xf[p]

                    if current_feature_value < min_feature_value:
                        min_feature_value = current_feature_value
                    elif current_feature_value > max_feature_value:
                        max_feature_value = current_feature_value

                # Update min, max given Xf[start_positive:end]
                for p in range(start_positive, end):
                    current_feature_value = Xf[p]

                    if current_feature_value < min_feature_value:
                        min_feature_value = current_feature_value
                    elif current_feature_value > max_feature_value:
                        max_feature_value = current_feature_value

                if max_feature_value <= min_feature_value + FEATURE_THRESHOLD:
                    features[f_j] = features[n_total_constants]
                    features[n_total_constants] = current.feature

                    n_found_constants += 1
                    n_total_constants += 1

                else:
                    f_i -= 1
                    features[f_i], features[f_j] = features[f_j], features[f_i]

                    # Draw a random threshold
                    current.threshold = rand_uniform(min_feature_value,
                                                     max_feature_value,
                                                     random_state)

                    if current.threshold == max_feature_value:
                        current.threshold = min_feature_value

                    # Partition
                    current.pos = self._partition(current.threshold,
                                                  end_negative,
                                                  start_positive,
                                                  start_positive +
                                                  (Xf[start_positive] == 0.))

                    # Reject if min_samples_leaf is not guaranteed
                    if (((current.pos - start) < min_samples_leaf) or
                            ((end - current.pos) < min_samples_leaf)):
                        continue

                    # Evaluate split
                    self.criterion.reset()
                    self.criterion.update(current.pos)

                    # Reject if min_weight_leaf is not satisfied
                    if ((self.criterion.weighted_n_left < min_weight_leaf) or
                            (self.criterion.weighted_n_right < min_weight_leaf)):
                        continue

                    current_proxy_improvement = self.criterion.proxy_impurity_improvement()

                    if current_proxy_improvement > best_proxy_improvement:
                        best_proxy_improvement = current_proxy_improvement
                        current.improvement = self.criterion.impurity_improvement(impurity)
<<<<<<< HEAD
                        with gil:
                            if isinstance(self.criterion, ObliqueProjection) or isinstance(self.criterion, AxisProjection): 
                                self.criterion.children_impurity2(&current.impurity_left,
                                                            &current.impurity_right, split.pred_weights)
                            else:
                                self.criterion.children_impurity(&current.impurity_left,
                                                            &current.impurity_right)
                        # TODO free pred_weights
                        #if (best.pred_weights):
                        #    free(best.pred_weights) #TODO
=======

                        self.criterion.children_impurity(&current.impurity_left,
                                                         &current.impurity_right)
>>>>>>> feb24888
                        best = current

        # Reorganize into samples[start:best.pos] + samples[best.pos:end]
        if best.pos < end:
            if current.feature != best.feature:
                self.extract_nnz(best.feature, &end_negative, &start_positive,
                                 &is_samples_sorted)

                self._partition(best.threshold, end_negative, start_positive,
                                best.pos)

            self.criterion.reset()
            self.criterion.update(best.pos)
            best.improvement = self.criterion.impurity_improvement(impurity)
            self.criterion.children_impurity(&best.impurity_left,
                                             &best.impurity_right)

        # Respect invariant for constant features: the original order of
        # element in features[:n_known_constants] must be preserved for sibling
        # and child nodes
        memcpy(features, constant_features, sizeof(SIZE_t) * n_known_constants)

        # Copy newly found constant features
        memcpy(constant_features + n_known_constants,
               features + n_known_constants,
               sizeof(SIZE_t) * n_found_constants)

        # Return values
        split[0] = best
        n_constant_features[0] = n_total_constants
        return 0<|MERGE_RESOLUTION|>--- conflicted
+++ resolved
@@ -43,18 +43,13 @@
 # in SparseSplitter
 cdef DTYPE_t EXTRACT_NNZ_SWITCH = 0.1
 
-<<<<<<< HEAD
 cdef inline void _init_split(SplitRecord* self, Criterion criterion, SIZE_t start_pos, SplitRecord* other_split) nogil:
-=======
-cdef inline void _init_split(SplitRecord* self, SIZE_t start_pos) nogil:
->>>>>>> feb24888
     self.impurity_left = INFINITY
     self.impurity_right = INFINITY
     self.pos = start_pos
     self.feature = 0
     self.threshold = 0.
     self.improvement = -INFINITY
-<<<<<<< HEAD
     with gil: 
         if isinstance(criterion, ObliqueProjection) or isinstance(criterion, AxisProjection):
             self.pred_weights = other_split.pred_weights
@@ -84,9 +79,6 @@
     if not (self.pred_weights):
         free(self.pred_weights)
 '''
-=======
-
->>>>>>> feb24888
 cdef class Splitter:
     """Abstract splitter class.
 
@@ -365,14 +357,10 @@
         cdef DTYPE_t current_feature_value
         cdef SIZE_t partition_end
 
-<<<<<<< HEAD
         _init_split(&best, self.criterion, end, split)
         _init_split(&current, self.criterion, end, split)
         #_init_split(&best, self.criterion, end, self.y.shape[1], random_state)
         #_init_split(&current, self.criterion, end, self.y.shape[1], random_state) #TODO
-=======
-        _init_split(&best, end)
->>>>>>> feb24888
 
         # Sample up to max_features without replacement using a
         # Fisher-Yates-based algorithm (using the local variables `f_i` and
@@ -478,12 +466,6 @@
                                     (current.threshold == INFINITY) or
                                     (current.threshold == -INFINITY)):
                                     current.threshold = Xf[p - 1]
-<<<<<<< HEAD
-                                #if (best.pred_weights):
-                                #    free(best.pred_weights) #TODO
-=======
-
->>>>>>> feb24888
                                 best = current  # copy
 
         # Reorganize into samples[start:best.pos] + samples[best.pos:end]
@@ -688,14 +670,10 @@
         cdef DTYPE_t max_feature_value
         cdef DTYPE_t current_feature_value
 
-<<<<<<< HEAD
         _init_split(&best, self.criterion, end, split)
         _init_split(&current, self.criterion, end, split)
         #_init_split(&best, self.criterion, end, self.y.shape[1], random_state)
         #_init_split(&current, self.criterion, end, self.y.shape[1], random_state) #TODO
-=======
-        _init_split(&best, end)
->>>>>>> feb24888
 
         # Sample up to max_features without replacement using a
         # Fisher-Yates-based algorithm (using the local variables `f_i` and
@@ -1199,16 +1177,12 @@
         cdef UINT32_t* random_state = &self.rand_r_state
 
         cdef SplitRecord best, current
-<<<<<<< HEAD
 
         _init_split(&best, self.criterion, end, split)
         _init_split(&current, self.criterion, end, split)
         #_init_split(&best, self.criterion, end, self.y.shape[1], random_state)
         #_init_split(&current, self.criterion, end, self.y.shape[1], random_state) #TODO
 
-=======
-        _init_split(&best, end)
->>>>>>> feb24888
         cdef double current_proxy_improvement = - INFINITY
         cdef double best_proxy_improvement = - INFINITY
 
@@ -1438,16 +1412,12 @@
         cdef UINT32_t* random_state = &self.rand_r_state
 
         cdef SplitRecord best, current
-<<<<<<< HEAD
 
         _init_split(&best, self.criterion, end, split)
         _init_split(&current, self.criterion, end, split)
         #_init_split(&best, self.criterion, end, self.y.shape[1], random_state)
         #_init_split(&current, self.criterion, end, self.y.shape[1], random_state) #TODO
 
-=======
-        _init_split(&best, end)
->>>>>>> feb24888
         cdef double current_proxy_improvement = - INFINITY
         cdef double best_proxy_improvement = - INFINITY
 
@@ -1600,7 +1570,6 @@
                     if current_proxy_improvement > best_proxy_improvement:
                         best_proxy_improvement = current_proxy_improvement
                         current.improvement = self.criterion.impurity_improvement(impurity)
-<<<<<<< HEAD
                         with gil:
                             if isinstance(self.criterion, ObliqueProjection) or isinstance(self.criterion, AxisProjection): 
                                 self.criterion.children_impurity2(&current.impurity_left,
@@ -1611,11 +1580,6 @@
                         # TODO free pred_weights
                         #if (best.pred_weights):
                         #    free(best.pred_weights) #TODO
-=======
-
-                        self.criterion.children_impurity(&current.impurity_left,
-                                                         &current.impurity_right)
->>>>>>> feb24888
                         best = current
 
         # Reorganize into samples[start:best.pos] + samples[best.pos:end]
